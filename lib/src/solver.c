--- conflicted
+++ resolved
@@ -8,15 +8,11 @@
 #define M_PI 3.14159265358979323846
 #endif
 
-<<<<<<< HEAD
 // Default source term parameters for energy maintenance (can be overridden via SolverParams)
 #define DEFAULT_SOURCE_AMPLITUDE_U 0.1    // Default amplitude of u-velocity source term
 #define DEFAULT_SOURCE_AMPLITUDE_V 0.05   // Default amplitude of v-velocity source term
 #define DEFAULT_SOURCE_DECAY_RATE 0.1     // Default decay rate for source terms over time
 #define DEFAULT_PRESSURE_COUPLING 0.1     // Default coupling coefficient for pressure update
-
-=======
->>>>>>> 631c9872
 FlowField* flow_field_create(size_t nx, size_t ny) {
     FlowField* field = (FlowField*)cfd_malloc(sizeof(FlowField));
     
@@ -170,7 +166,6 @@
 
                 // Compute spatial derivatives
                 double du_dx = (field->u[idx + 1] - field->u[idx - 1]) /
-<<<<<<< HEAD
                              (2.0 * grid->dx[i]);
                 double du_dy = (field->u[idx + field->nx] - field->u[idx - field->nx]) /
                              (2.0 * grid->dy[j]);
@@ -185,22 +180,6 @@
                 double dp_dy = (field->p[idx + field->nx] - field->p[idx - field->nx]) /
                              (2.0 * grid->dy[j]);
 
-=======
-                             (2.0 * grid->dx[i]);
-                double du_dy = (field->u[idx + field->nx] - field->u[idx - field->nx]) /
-                             (2.0 * grid->dy[j]);
-                double dv_dx = (field->v[idx + 1] - field->v[idx - 1]) /
-                             (2.0 * grid->dx[i]);
-                double dv_dy = (field->v[idx + field->nx] - field->v[idx - field->nx]) /
-                             (2.0 * grid->dy[j]);
-
-                // Pressure gradients
-                double dp_dx = (field->p[idx + 1] - field->p[idx - 1]) /
-                             (2.0 * grid->dx[i]);
-                double dp_dy = (field->p[idx + field->nx] - field->p[idx - field->nx]) /
-                             (2.0 * grid->dy[j]);
-
->>>>>>> 631c9872
                 // Second derivatives for viscous terms
                 double d2u_dx2 = (field->u[idx + 1] - 2.0 * field->u[idx] + field->u[idx - 1]) /
                                (grid->dx[i] * grid->dx[i]);
@@ -217,13 +196,8 @@
                 // Source terms to maintain flow (prevents decay)
                 double x = grid->x[i];
                 double y = grid->y[j];
-<<<<<<< HEAD
                 double source_u = params->source_amplitude_u * sin(M_PI * y) * exp(-params->source_decay_rate * iter * params_copy.dt);
                 double source_v = params->source_amplitude_v * sin(2.0 * M_PI * x) * exp(-params->source_decay_rate * iter * params_copy.dt);
-=======
-                double source_u = 0.1 * sin(M_PI * y) * exp(-0.1 * iter * params_copy.dt);
-                double source_v = 0.05 * sin(2.0 * M_PI * x) * exp(-0.1 * iter * params_copy.dt);
->>>>>>> 631c9872
 
                 // Complete Navier-Stokes equations
                 u_new[idx] = field->u[idx] + params_copy.dt * (
@@ -242,11 +216,7 @@
 
                 // Update pressure using simplified equation of state
                 double divergence = du_dx + dv_dy;
-<<<<<<< HEAD
                 p_new[idx] = field->p[idx] - params->pressure_coupling * params_copy.dt * field->rho[idx] *
-=======
-                p_new[idx] = field->p[idx] - 0.1 * params_copy.dt * field->rho[idx] *
->>>>>>> 631c9872
                            (field->u[idx] * field->u[idx] + field->v[idx] * field->v[idx]) * divergence;
 
                 // Keep density and temperature constant for this simplified model
