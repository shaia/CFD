--- conflicted
+++ resolved
@@ -49,11 +49,7 @@
         return;
     }
 
-    // Allocate temporary arrays with aligned memory for SIMD
-<<<<<<< HEAD
-=======
-
->>>>>>> 825be93e
+    // Allocate temporary arrays with aligned memory for SIMD>>>>>>> 825be93ebbd633aa32664e1f602758398cd512e4
     size_t array_size = field->nx * field->ny * sizeof(double);
     double* u_new = (double*)aligned_alloc(32, array_size);
     double* v_new = (double*)aligned_alloc(32, array_size);
@@ -73,10 +69,7 @@
     }
 
     // Pre-compute grid spacing inverses
-<<<<<<< HEAD
-=======
-
->>>>>>> 825be93e
+
     double* dx_inv = (double*)aligned_alloc(32, field->nx * sizeof(double));
     double* dy_inv = (double*)aligned_alloc(32, field->ny * sizeof(double));
 
