--- conflicted
+++ resolved
@@ -50,20 +50,13 @@
     }
 
     // Allocate temporary arrays with aligned memory for SIMD
-<<<<<<< HEAD
+
     size_t array_size = field->nx * field->ny * sizeof(double);
     double* u_new = (double*)aligned_alloc(32, array_size);
     double* v_new = (double*)aligned_alloc(32, array_size);
     double* p_new = (double*)aligned_alloc(32, array_size);
     double* rho_new = (double*)aligned_alloc(32, array_size);
     double* T_new = (double*)aligned_alloc(32, array_size);
-=======
-    double* u_new = (double*)aligned_alloc(32, field->nx * field->ny * sizeof(double));
-    double* v_new = (double*)aligned_alloc(32, field->nx * field->ny * sizeof(double));
-    double* p_new = (double*)aligned_alloc(32, field->nx * field->ny * sizeof(double));
-    double* rho_new = (double*)aligned_alloc(32, field->nx * field->ny * sizeof(double));
-    double* T_new = (double*)aligned_alloc(32, field->nx * field->ny * sizeof(double));
->>>>>>> b01a83c8
 
     // Check if memory allocation succeeded
     if (!u_new || !v_new || !p_new || !rho_new || !T_new) {
@@ -77,13 +70,9 @@
     }
 
     // Pre-compute grid spacing inverses
-<<<<<<< HEAD
+
     double* dx_inv = (double*)aligned_alloc(32, field->nx * sizeof(double));
     double* dy_inv = (double*)aligned_alloc(32, field->ny * sizeof(double));
-=======
-    double* dx_inv = (double*)aligned_alloc(32, (field->nx - 1) * sizeof(double));
-    double* dy_inv = (double*)aligned_alloc(32, (field->ny - 1) * sizeof(double));
->>>>>>> b01a83c8
 
     // Check if grid allocation succeeded
     if (!dx_inv || !dy_inv) {
