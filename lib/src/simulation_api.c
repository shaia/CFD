#include "solver.h"
#include "grid.h"
#include "vtk_output.h"
#include "utils.h"
#include <math.h>

// Structure to hold simulation data
typedef struct {
    Grid* grid;
    FlowField* field;
    SolverParams params;
} SimulationData;

// Initialize simulation data
SimulationData* init_simulation(size_t nx, size_t ny, double xmin, double xmax, double ymin, double ymax) {
    SimulationData* sim_data = (SimulationData*)cfd_malloc(sizeof(SimulationData));

    // Create and initialize grid
    sim_data->grid = grid_create(nx, ny, xmin, xmax, ymin, ymax);
    grid_initialize_uniform(sim_data->grid);

    // Create flow field
    sim_data->field = flow_field_create(nx, ny);
    initialize_flow_field(sim_data->field, sim_data->grid);

    // Set solver parameters for transient animation
    sim_data->params = (SolverParams){
        .dt = 0.001,      // Will be computed dynamically
        .cfl = 0.2,       // More conservative CFL number
        .gamma = 1.4,
        .mu = 0.01,       // Increased viscosity for stable visual flow
        .k = 0.0242,
        .max_iter = 1,    // Single iteration per time step for animation
<<<<<<< HEAD
        .tolerance = 1e-6,

        // Source term parameters for energy maintenance
        .source_amplitude_u = 0.1,    // Default amplitude of u-velocity source term
        .source_amplitude_v = 0.05,   // Default amplitude of v-velocity source term
        .source_decay_rate = 0.1,     // Default decay rate for source terms over time
        .pressure_coupling = 0.1      // Default coupling coefficient for pressure update
=======
        .tolerance = 1e-6
>>>>>>> 631c9872
    };

    return sim_data;
}

// Run simulation step
void run_simulation_step(SimulationData* sim_data) {
    // Use fixed time step for animation stability
    sim_data->params.dt = 0.005;  // Fixed small time step
    solve_navier_stokes(sim_data->field, sim_data->grid, &sim_data->params);
}

// Write simulation data to VTK file (original - pressure only)
void write_simulation_to_vtk(SimulationData* sim_data, const char* filename) {
    double* velocity_magnitude = calculate_velocity_magnitude(sim_data->field, sim_data->grid->nx, sim_data->grid->ny);

    write_vtk_output(filename, "velocity_magnitude", velocity_magnitude,
                     sim_data->grid->nx, sim_data->grid->ny,
                     sim_data->grid->xmin, sim_data->grid->xmax,
                     sim_data->grid->ymin, sim_data->grid->ymax);

    free(velocity_magnitude);
}

// Write velocity vectors to VTK file
void write_velocity_vectors_to_vtk(SimulationData* sim_data, const char* filename) {
    write_vtk_vector_output(filename, "velocity",
                           sim_data->field->u, sim_data->field->v,
                           sim_data->grid->nx, sim_data->grid->ny,
                           sim_data->grid->xmin, sim_data->grid->xmax,
                           sim_data->grid->ymin, sim_data->grid->ymax);
}

// Write complete flow field (velocity vectors + magnitude + pressure) to VTK file
void write_flow_field_to_vtk(SimulationData* sim_data, const char* filename) {
    write_vtk_flow_field(filename,
                        sim_data->field,
                        sim_data->grid->nx, sim_data->grid->ny,
                        sim_data->grid->xmin, sim_data->grid->xmax,
                        sim_data->grid->ymin, sim_data->grid->ymax);
}

<<<<<<< HEAD
// Calculate velocity magnitude field (use for visualization/output)
=======
// Calculate velocity magnitude field
>>>>>>> 631c9872
double* calculate_velocity_magnitude(const FlowField* field, size_t nx, size_t ny) {
    double* velocity_magnitude = (double*)cfd_malloc(nx * ny * sizeof(double));

    for (size_t i = 0; i < nx * ny; i++) {
        velocity_magnitude[i] = sqrt(field->u[i] * field->u[i] + field->v[i] * field->v[i]);
    }

    return velocity_magnitude;
}

<<<<<<< HEAD
// Optimized version that avoids sqrt for performance-critical comparisons
// Use this when you only need to compare magnitudes or compute statistics
double* calculate_velocity_magnitude_squared(const FlowField* field, size_t nx, size_t ny) {
    double* velocity_magnitude_sq = (double*)cfd_malloc(nx * ny * sizeof(double));

    for (size_t i = 0; i < nx * ny; i++) {
        velocity_magnitude_sq[i] = field->u[i] * field->u[i] + field->v[i] * field->v[i];
    }

    return velocity_magnitude_sq;
}

=======
>>>>>>> 631c9872
// Free simulation data
void free_simulation(SimulationData* sim_data) {
    flow_field_destroy(sim_data->field);
    grid_destroy(sim_data->grid);
    cfd_free(sim_data);
}<|MERGE_RESOLUTION|>--- conflicted
+++ resolved
@@ -31,7 +31,6 @@
         .mu = 0.01,       // Increased viscosity for stable visual flow
         .k = 0.0242,
         .max_iter = 1,    // Single iteration per time step for animation
-<<<<<<< HEAD
         .tolerance = 1e-6,
 
         // Source term parameters for energy maintenance
@@ -39,9 +38,6 @@
         .source_amplitude_v = 0.05,   // Default amplitude of v-velocity source term
         .source_decay_rate = 0.1,     // Default decay rate for source terms over time
         .pressure_coupling = 0.1      // Default coupling coefficient for pressure update
-=======
-        .tolerance = 1e-6
->>>>>>> 631c9872
     };
 
     return sim_data;
@@ -84,11 +80,7 @@
                         sim_data->grid->ymin, sim_data->grid->ymax);
 }
 
-<<<<<<< HEAD
 // Calculate velocity magnitude field (use for visualization/output)
-=======
-// Calculate velocity magnitude field
->>>>>>> 631c9872
 double* calculate_velocity_magnitude(const FlowField* field, size_t nx, size_t ny) {
     double* velocity_magnitude = (double*)cfd_malloc(nx * ny * sizeof(double));
 
@@ -99,7 +91,6 @@
     return velocity_magnitude;
 }
 
-<<<<<<< HEAD
 // Optimized version that avoids sqrt for performance-critical comparisons
 // Use this when you only need to compare magnitudes or compute statistics
 double* calculate_velocity_magnitude_squared(const FlowField* field, size_t nx, size_t ny) {
@@ -111,9 +102,6 @@
 
     return velocity_magnitude_sq;
 }
-
-=======
->>>>>>> 631c9872
 // Free simulation data
 void free_simulation(SimulationData* sim_data) {
     flow_field_destroy(sim_data->field);
